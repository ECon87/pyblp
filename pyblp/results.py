"""Structuring of BLP problem results and computation of post-estimation outputs."""

import time

import numpy as np
import scipy.linalg

from . import options, exceptions
from .configurations import Iteration
from .primitives import Market, LinearParameters
from .utilities import output, compute_gmm_se, compute_gmm_weights, ParallelItems


class Results(object):
    r"""Results of a solved BLP problem.

    Many results are class attributes. Other post-estimation outputs be computed by calling class methods.

    Most class method have a `processes` argument, which determines the number of Python processes that will be used
    when computing a post-estimation output. By default, multiprocessing will not be used. For values greater than one,
    a pool of that many Python processes will be created. Market-by-market computation of the post-estimation output
    will be distributed among these processes. Using multiprocessing will only improve computation speed if gains from
    parallelization outweigh overhead from creating the process pool.

    Attributes
    ----------
    problem : `Problem`
        :class:`Problem` that created these results.
    last_results : `Results`
        :class:`Results` from the last GMM step.
    step : `int`
        GMM step that created these results.
    optimization_time : `float`
        Number of seconds it took the optimization routine to finish.
    cumulative_optimization_time : `float`
        Sum of :attr:`Results.optimization_time` for this step and all prior steps.
    total_time : `float`
        Sum of :attr:`Results.optimization_time` and the number of seconds it took to set up the GMM step and compute
        results after optimization had finished.
    cumulative_total_time : `float`
        Sum of :attr:`Results.total_time` for this step and all prior steps.
    optimization_iterations : `int`
        Number of major iterations completed by the optimization routine.
    cumulative_optimization_iterations : `int`
        Sum of :attr:`Results.optimization_iterations` for this step and all prior steps.
    objective_evaluations : `int`
        Number of GMM objective evaluations.
    cumulative_objective_evaluations : `int`
        Sum of :attr:`Results.objective_evaluations` for this step and all prior steps.
    fp_iterations : `ndarray`
        Number of major iterations completed by the iteration routine used to compute :math:`\delta(\hat{\theta})` in
        each market during each objective evaluation. Rows are in the same order as :attr:`Results.unique_market_ids`
        and column indices correspond to objective evaluations.
    cumulative_fp_iterations : `ndarray`
        Concatenation of :attr:`Results.fp_iterations` for this step and all prior steps.
    contraction_evaluations : `ndarray`
        Number of times the contraction used to compute :math:`\delta(\hat{\theta})` was evaluated in each market during
        each objective evaluation. Rows are in the same order as :attr:`Results.unique_market_ids` and column indices
        correspond to objective evaluations.
    cumulative_contraction_evaluations : `ndarray`
        Concatenation of :attr:`Results.contraction_evaluations` for this step and all prior steps.
    theta : `ndarray`
        Estimated unfixed nonlinear parameters, :math:`\hat{\theta}`.
    sigma : `ndarray`
        Estimated Cholesky decomposition of the covariance matrix that measures agents' random taste distribution,
        :math:`\hat{\Sigma}`.
    pi : `ndarray`
        Estimated parameters that measures how agent tastes vary with demographics, :math:`\hat{\Pi}`.
    beta : `ndarray`
        Estimated demand-side linear parameters, :math:`\hat{\beta}`.
    gamma : `ndarray`
        Estimated supply-side linear parameters, :math:`\hat{\gamma}`.
    se_type : `str`
        The type of computed standard errors, which was specified by `se_type` in :meth:`Problem.solve`.
    sigma_se : `ndarray`
        Estimated standard errors for unknown :math:`\hat{\Sigma}` elements in :math:`\hat{\theta}`.
    pi_se : `ndarray`
        Estimated standard errors for unknown :math:`\hat{\Pi}` elements in :math:`\hat{\theta}`.
    beta_se : `ndarray`
        Estimated standard errors for :math:`\hat{\beta}`.
    gamma_se : `ndarray`
        Estimated standard errors for :math:`\hat{\gamma}`.
    delta : `ndarray`
        Estimated mean utility, :math:`\delta(\hat{\theta})`, which may have been residualized to absorb any demand-side
        fixed effects.
    true_delta : `ndarray`
        Estimated mean utility, :math:`\delta(\hat{\theta})`.
    tilde_costs : `ndarray`
        Estimated transformed marginal costs, :math:`\tilde{c}(\hat{\theta})`, which may have been residualized to
        absorb any demand-side fixed effects. Transformed marginal costs are simply :math:`\tilde{c} = c`, marginal
        costs, under a linear cost specification, and are :math:`\tilde{c} = \log c` under a log-linear specification.
    true_tilde_costs : `ndarray`
        Estimated transformed marginal costs, :math:`\tilde{c}(\hat{\theta})`.
    xi : `ndarray`
        Estimated unobserved demand-side product characteristics, :math:`\xi(\hat{\theta})`, or equivalently, the
        demand-side structural error term, which includes the contribution of any absorbed demand-side fixed effects.
    true_xi : `ndarray
        Estimated unobserved demand-side product characteristics, :math:`\xi(\hat{\theta})`.
    omega : `ndarray`
        Estimated unobserved supply-side product characteristics, :math:`\omega(\hat{\theta})`, or equivalently, the
        supply-side structural error term, which includes the contribution of any absorbed supply-side fixed effects.
    true_omega : `ndarray`
        Estimated unobserved supply-side product characteristics, :math:`\omega(\hat{\theta})`, or equivalently, the
        supply-side structural error term.
    objective : `float`
        GMM objective value.
    xi_jacobian : `ndarray`
        Estimated :math:`\partial\xi / \partial\theta = \partial\delta / \partial\theta`, which may have been
        residualized to absorb any demand-side fixed effects.
    true_xi_jacobian : `ndarray`
        Estimated :math:`\partial\xi / \partial\theta = \partial\delta / \partial\theta`.
    omega_jacobian : `ndarray`
        Estimated :math:`\partial\omega / \partial\theta = \partial\tilde{c} / \partial\theta`, which may have been
        residualized to absorb any supply-side fixed effects.
    true_omega_jacobian : `ndarray`
        Estimated :math:`\partial\omega / \partial\theta = \partial\tilde{c} / \partial\theta`.
    gradient : `ndarray`
        Estimated gradient of the GMM objective with respect to :math:`\theta`.
    gradient_norm : `ndarray`
        Infinity norm of :attr:`Results.gradient`.
    sigma_gradient : `ndarray`
        Estimated gradient of the GMM objective with respect to unknown :math:`\Sigma` elements in :math:`\theta`.
    pi_gradient : `ndarray`
        Estimated gradient of the GMM objective with respect to unknown :math:`\Pi` elements in :math:`\theta`.
    WD : `ndarray`
        Demand-side weighting matrix, :math:`W_D`, used to compute these results.
    WS : `ndarray`
        Supply-side weighting matrix, :math:`W_S`, used to compute these results.
    updated_WD : `ndarray`
        Updated demand-side weighting matrix.
    updated_WS : `ndarray`
        Updated supply-side weighting matrix.
    unique_market_ids : `ndarray`
        Unique market IDs, which are in the same order as post-estimation outputs returned by methods that compute a
        single value for each market.

    """
    # todo

    def __init__(self, objective_info, last_results, step_start_time, optimization_start_time, optimization_end_time,
                 iterations, evaluations, iteration_mappings, evaluation_mappings, center_moments, se_type):
        """Update weighting matrices, estimate standard errors, and compute cumulative progress statistics."""

        # initialize values from the objective information
        self._errors = objective_info.errors
        self.problem = objective_info.problem
        self.WD = objective_info.WD
        self.WS = objective_info.WS
        self.theta = objective_info.theta
        self.true_delta = objective_info.true_delta
        self.true_tilde_costs = objective_info.true_tilde_costs
        self.true_xi_jacobian = objective_info.true_xi_jacobian
        self.true_omega_jacobian = objective_info.true_omega_jacobian
        self.delta = objective_info.delta
        self.tilde_costs = objective_info.tilde_costs
        self.xi_jacobian = objective_info.xi_jacobian
        self.omega_jacobian = objective_info.omega_jacobian
        self.true_xi = objective_info.true_xi
        self.true_omega = objective_info.true_omega
        self.beta = objective_info.beta
        self.gamma = objective_info.gamma
        self.objective = objective_info.objective
        self.gradient = objective_info.gradient
        self.gradient_norm = objective_info.gradient_norm

        # store parameter information
        self._nonlinear_parameters = objective_info.nonlinear_parameters
        self._linear_parameters = LinearParameters(self.problem, self.beta, self.gamma)

        # expand the nonlinear parameters and their gradient
        self.sigma, self.pi, self.rho = self._nonlinear_parameters.expand(self.theta)
        self.sigma_gradient, self.pi_gradient, self.rho_gradient = self._nonlinear_parameters.expand(
            self.gradient, nullify=True
        )

        # compute a version of xi that includes the contribution of any demand-side fixed effects
        self.xi = self.true_xi
        if self.problem.ED > 0:
            ones = np.ones_like(self.xi)
            true_X1 = np.column_stack((ones * f.evaluate(self.problem.products) for f in self.problem._X1_formulations))
            self.xi = self.true_delta - true_X1 @ self.beta

        # compute a version of omega that includes the contribution of any supply-side fixed effects
        self.omega = self.true_omega
        if self.problem.ES > 0:
            ones = np.ones_like(self.xi)
            true_X3 = np.column_stack((ones * f.evaluate(self.problem.products) for f in self.problem._X3_formulations))
            self.omega = self.true_tilde_costs - true_X3 @ self.gamma

        # update the weighting matrices
        self.updated_WD, WD_errors = compute_gmm_weights(
            self.true_xi, self.problem.products.ZD, center_moments, se_type, self.problem.products.clustering_ids
        )
        self.updated_WS, WS_errors = compute_gmm_weights(
            self.true_omega, self.problem.products.ZS, center_moments, se_type, self.problem.products.clustering_ids
        )
        self._errors |= WD_errors | WS_errors

        # stack errors, weights, instruments, Jacobian of the errors with respect to parameters, and clustering IDs
        if self.problem.K3 == 0:
            u = self.true_xi
            W = self.WD
            Z = self.problem.products.ZD
            jacobian = np.c_[self.xi_jacobian, self.problem.products.X1]
            stacked_clustering_ids = self.problem.products.clustering_ids
        else:
            u = np.r_[self.true_xi, self.true_omega]
            W = scipy.linalg.block_diag(self.WD, self.WS)
            Z = scipy.linalg.block_diag(self.problem.products.ZD, self.problem.products.ZS)
            jacobian = np.c_[
                np.r_[self.xi_jacobian, self.omega_jacobian],
                scipy.linalg.block_diag(self.problem.products.X1, self.problem.products.X3)
            ]
            stacked_clustering_ids = np.r_[self.problem.products.clustering_ids, self.problem.products.clustering_ids]

        # compute standard errors
        se, se_errors = compute_gmm_se(u, Z, W, jacobian, se_type, stacked_clustering_ids)
        self.sigma_se, self.pi_se, self.rho_se = self._nonlinear_parameters.expand(
            se[:self._nonlinear_parameters.P], nullify=True
        )
        self.beta_se = se[self._nonlinear_parameters.P:self._nonlinear_parameters.P + self.problem.K1]
        self.gamma_se = se[self._nonlinear_parameters.P + self.problem.K1:]
        self._errors |= se_errors
        self.se_type = se_type

        # initialize counts and times
        self.step = 1
        self.total_time = self.cumulative_total_time = time.time() - step_start_time
        self.optimization_time = self.cumulative_optimization_time = optimization_end_time - optimization_start_time
        self.optimization_iterations = self.cumulative_optimization_iterations = iterations
        self.objective_evaluations = self.cumulative_objective_evaluations = evaluations

        # store unique market IDs
        self.unique_market_ids = self.problem.unique_market_ids

        # convert contraction mappings to matrices with rows ordered by market
        iteration_lists = [[m[t] for m in iteration_mappings if m] for t in self.unique_market_ids]
        evaluation_lists = [[m[t] for m in evaluation_mappings if m] for t in self.unique_market_ids]
        self.fp_iterations = self.cumulative_fp_iterations = np.array(iteration_lists, np.int)
        self.contraction_evaluations = self.cumulative_contraction_evaluations = np.array(evaluation_lists, np.int)

        # initialize last results and add to cumulative values
        self.last_results = last_results
        if last_results is not None:
            self.step += last_results.step
            self.cumulative_total_time += last_results.cumulative_total_time
            self.cumulative_optimization_time += last_results.cumulative_optimization_time
            self.cumulative_optimization_iterations += last_results.cumulative_optimization_iterations
            self.cumulative_objective_evaluations += last_results.cumulative_objective_evaluations
            self.cumulative_fp_iterations = np.c_[
                last_results.cumulative_fp_iterations, self.cumulative_fp_iterations
            ]
            self.cumulative_contraction_evaluations = np.c_[
                last_results.cumulative_contraction_evaluations, self.cumulative_contraction_evaluations
            ]

    def __str__(self):
        """Format full results as a string."""

        # construct section containing summary information
        header = [
            ("GMM", "Step"), ("Optimization", "Iterations"), ("Objective", "Evaluations"),
            ("Total Fixed Point", "Iterations"), ("Total Contraction", "Evaluations"), ("Optimization", "Time"),
            ("Total Step", "Time"), ("Objective", "Value"), ("Gradient", "Infinity Norm")
        ]
        widths = [max(len(k1), len(k2), options.digits + 6 if i > 6 else 0) for i, (k1, k2) in enumerate(header)]
        formatter = output.table_formatter(widths)
        sections = [[
            "Results Summary:",
            formatter.line(),
            formatter([k[0] for k in header]),
            formatter([k[1] for k in header], underline=True),
            formatter([
                self.step,
                self.optimization_iterations,
                self.objective_evaluations,
                self.fp_iterations.sum(),
                self.contraction_evaluations.sum(),
                output.format_seconds(self.optimization_time),
                output.format_seconds(self.total_time),
                output.format_number(self.objective),
                output.format_number(self.gradient_norm)
            ]),
            formatter.line()
        ]]

        # construct a standard error description
        if self.se_type == 'unadjusted':
            se_description = "Unadjusted SEs"
        elif self.se_type == 'robust':
            se_description = "Robust SEs"
        else:
            assert self.se_type == 'clustered'
            se_description = f'Robust SEs Adjusted for {np.unique(self.problem.products.clustering_ids).size} Clusters'

        # construct a section containing linear estimates
        sections.append([
            f"Linear Estimates ({se_description} in Parentheses):",
            self._linear_parameters.format_estimates(self.beta, self.gamma, self.beta_se, self.gamma_se)
        ])

        # construct a section containing nonlinear estimates
        if self.problem.K2 > 0 or self.problem.G > 0:
            sections.append([
                f"Nonlinear Estimates ({se_description} in Parentheses):",
                self._nonlinear_parameters.format_estimates(
                    self.sigma, self.pi, self.rho, self.sigma_se, self.pi_se, self.rho_se
                )
            ])

        # combine the sections into one string
        return "\n\n".join("\n".join(s) for s in sections)

    def __repr__(self):
        """Defer to the string representation."""
        return str(self)

    def _validate_name(self, name):
        """Validate that a name corresponds to a variable in X1, X2, or X3."""
        formulations = self.problem._X1_formulations + self.problem._X2_formulations + self.problem._X3_formulations
        names = {n for f in formulations for n in f.names}
        if name not in names:
            raise NameError(f"The name '{name}' is not one of the underlying variables, {list(sorted(names))}.")

    def _combine_results(self, compute_market_results, fixed_args, market_args, processes=1):
        """Compute post-estimation outputs for each market and stack them into a single matrix. Multiprocessing can be
        used to compute outputs in parallel.

        An output for a single market is computed by passing fixed_args (identical for all markets) and market_args
        (matrices with as many rows as there are products that are restricted to the market) to compute_market_results,
        a ResultsMarket method that returns the output for the market and a set of any errors encountered during
        computation.
        """

        # keep track of how long it takes to compute results
        start_time = time.time()

        # define a function that builds a market along with arguments used to compute results
        def market_factory(s):
<<<<<<< HEAD
            market_s = ResultsMarket(self.problem, s, self.sigma, self.pi, self.beta, self.true_delta)
=======
            market_s = ResultsMarket(self.problem, s, self.sigma, self.pi, self.rho, self.beta, self.delta)
>>>>>>> 74389758
            args_s = [None if a is None else a[self.problem.products.market_ids.flat == s] for a in market_args]
            return [market_s] + list(fixed_args) + args_s

        # construct a mapping from market IDs to market-specific results and compute the full results matrix size
        errors = set()
        rows = columns = 0
        matrix_mapping = {}
        with ParallelItems(self.unique_market_ids, market_factory, compute_market_results, processes) as items:
            for t, (array_t, errors_t) in items:
                errors |= errors_t
                matrix_mapping[t] = np.c_[array_t]
                rows += matrix_mapping[t].shape[0]
                columns = max(columns, matrix_mapping[t].shape[1])

        # output a warning about any errors
        if errors:
            output("")
            output(exceptions.MultipleErrors(errors))
            output("")

        # preserve the original product order or the sorted market order when stacking the matrices
        combined = np.full((rows, columns), np.nan, options.dtype)
        market_ids = self.problem.products.market_ids.flat if rows == self.problem.N else self.unique_market_ids
        for t, matrix_t in matrix_mapping.items():
            combined[market_ids == t, :matrix_t.shape[1]] = matrix_t

        # output how long it took to compute results
        end_time = time.time()
        output(f"Finished after {output.format_seconds(end_time - start_time)}.")
        output("")
        return combined

    def compute_aggregate_elasticities(self, factor=0.1, name='prices', processes=1):
        r"""Estimate aggregate elasticities of demand, :math:`E`, with respect to a variable, :math:`x`.

        In market :math:`t`, the aggregate elasticity of demand is

        .. math:: E = \sum_{j=1}^{J_t} \frac{s_{jt}(x + \Delta x) - s_{jt}}{\Delta},

        in which :math:`\Delta` is a scalar factor and :math:`s_{jt}(x + \Delta x)` is the share of product :math:`j` in
        market :math:`t`, evaluated at the scaled values of the variable.

        Parameters
        ----------
        factor : `float, optional`
            The scalar factor, :math:`\Delta`.
        name : `str, optional`
            Name of the variable, :math:`x`. By default, :math:`x = p`, prices.
        processes : `int, optional`
            Number of Python processes that will be used during computation.

        Returns
        -------
        `ndarray`
            Estimates of aggregate elasticities of demand, :math:`E`, for all markets. Rows are in the same order as
            :attr:`Results.unique_market_ids`.

        """
        output(f"Computing aggregate elasticities with respect to {name} ...")
        self._validate_name(name)
        return self._combine_results(ResultsMarket.compute_aggregate_elasticity, [factor, name], [], processes)

    def compute_elasticities(self, name='prices', processes=1):
        r"""Estimate matrices of elasticities of demand, :math:`\varepsilon`, with respect to a variable, :math:`x`.

        For each market, the value in row :math:`j` and column :math:`k` of :math:`\varepsilon` is

        .. math:: \varepsilon_{jk} = \frac{x_k}{s_j}\frac{\partial s_j}{\partial x_k}.

        Parameters
        ----------
        name : `str, optional`
            Name of the variable, :math:`x`. By default, :math:`x = p`, prices.
        processes : `int, optional`
            Number of Python processes that will be used during computation.

        Returns
        -------
        `ndarray`
            Stacked :math:`J_t \times J_t` estimated matrices of elasticities of demand, :math:`\varepsilon`, for each
            market :math:`t`. Columns for a market are in the same order as products for the market. If a market has
            fewer products than others, extra columns will contain ``numpy.nan``.

        """
        output(f"Computing elasticities with respect to {name} ...")
        self._validate_name(name)
        return self._combine_results(ResultsMarket.compute_elasticities, [name], [], processes)

    def compute_diversion_ratios(self, name='prices', processes=1):
        r"""Estimate matrices of diversion ratios, :math:`\mathscr{D}`, with respect to a variable, :math:`x`.

        Diversion ratios to the outside good are reported on diagonals. For each market, the value in row :math:`j` and
        column :math:`k` is

        .. math:: \mathscr{D}_{jk} = -\frac{\partial s_{k(j)} / \partial x_j}{\partial s_j / \partial x_j},

        in which :math:`s_{k(j)}` is :math:`s_0 = 1 - \sum_j s_j` if :math:`j = k`, and is :math:`s_k` otherwise.

        Parameters
        ----------
        name : `str, optional`
            Name of the variable, :math:`x`. By default, :math:`x = p`, prices.
        processes : `int, optional`
            Number of Python processes that will be used during computation.

        Returns
        -------
        `ndarray`
            Stacked :math:`J_t \times J_t` estimated matrices of diversion ratios, :math:`\mathscr{D}`, for all markets.
            Columns for a market are in the same order as products for the market. If a market has fewer products than
            others, extra columns will contain ``numpy.nan``.

        """
        output(f"Computing diversion ratios with respect to {name} ...")
        self._validate_name(name)
        return self._combine_results(ResultsMarket.compute_diversion_ratios, [name], [], processes)

    def compute_long_run_diversion_ratios(self, processes=1):
        r"""Estimate matrices of long-run diversion ratios, :math:`\bar{\mathscr{D}}`.

        Long-run diversion ratios to the outside good are reported on diagonals. For each market, the value in row
        :math:`j` and column :math:`k` is

        .. math:: \bar{\mathscr{D}}_{jk} = \frac{s_{k(-j)} - s_k}{s_j},

        in which :math:`s_{k(-j)}` is the share of product :math:`k` computed with the outside option removed from the
        choice set if :math:`j = k`, and with product :math:`j` removed otherwise.

        Parameters
        ----------
        processes : `int, optional`
            Number of Python processes that will be used during computation.

        Returns
        -------
        `ndarray`
            Stacked :math:`J_t \times J_t` estimated matrices of long-run diversion ratios, :math:`\bar{\mathscr{D}}`,
            for all markets. Columns for a market are in the same order as products for the market. If a market has
            fewer products than others, extra columns will contain ``numpy.nan``.

        """
        output("Computing long run mean diversion ratios ...")
        return self._combine_results(ResultsMarket.compute_long_run_diversion_ratios, [], [], processes)

    def extract_diagonals(self, matrices):
        r"""Extract diagonals from stacked :math:`J_t \times J_t` matrices for each market :math:`t`.

        Parameters
        ----------
        matrices : `array-like`
            Stacked matrices, such as estimates of :math:`\varepsilon`, computed by
            :meth:`Results.compute_elasticities`; :math:`\mathscr{D}`, computed by
            :meth:`Results.compute_diversion_ratios`; or :math:`\bar{\mathscr{D}}`, computed by
            :meth:`Results.compute_long_run_diversion_ratios`.

        Returns
        -------
        `ndarray`
            Stacked diagonals for all markets. If the matrices are estimates of :math:`\varepsilon`, a diagonal is a
            market's own elasticities of demand; if they are estimates of :math:`\mathscr{D}` or
            :math:`\bar{\mathscr{D}}`, a diagonal is a market's diversion ratios to the outside good.

        """
        output("Computing own elasticities ...")
        return self._combine_results(ResultsMarket.extract_diagonal, [], [matrices])

    def extract_diagonal_means(self, matrices):
        r"""Extract means of diagonals from stacked :math:`J_t \times J_t` matrices for each market :math:`t`.

        Parameters
        ----------
        matrices : `array-like`
            Stacked matrices, such as estimates of :math:`\varepsilon`, computed by
            :meth:`Results.compute_elasticities`; :math:`\mathscr{D}`, computed by
            :meth:`Results.compute_diversion_ratios`; or :math:`\bar{\mathscr{D}}`, computed by
            :meth:`Results.compute_long_run_diversion_ratios`.

        Returns
        -------
        `ndarray`
            Stacked means of diagonals for all markets. If the matrices are estimates of :math:`\varepsilon`, the mean
            of a diagonal is a market's mean own elasticity of demand; if they are estimates of :math:`\mathscr{D}` or
            :math:`\bar{\mathscr{D}}`, the mean of a diagonal is a market's mean diversion ratio to the outside good.
            Rows are in the same order as :attr:`Results.unique_market_ids`.

        """
        output("Computing mean own elasticities ...")
        return self._combine_results(ResultsMarket.extract_diagonal_mean, [], [matrices])

    def compute_costs(self, processes=1):
        r"""Estimate marginal costs, :math:`c`.

        Marginal costs are computed with the BLP-markup equation,

        .. math:: c = p - \eta.

        Parameters
        ----------
        processes : `int, optional`
            Number of Python processes that will be used during computation.

        Returns
        -------
        `ndarray`
            Marginal costs, :math:`c`.

        """
        output("Computing marginal costs ...")
        return self._combine_results(ResultsMarket.compute_costs, [], [], processes)

    def compute_approximate_prices(self, firms_index=1, costs=None, processes=1):
        r"""Estimate approximate Bertrand-Nash prices after firm ID changes, :math:`p^a`, under the assumption that
        shares and their price derivatives are unaffected by such changes.

        This approximation is discussed in, for example, :ref:`Nevo (1997) <n97>`. Prices in each market are computed
        according to the BLP-markup equation,

        .. math:: p^a = c + \eta^a,

        in which the approximate markup term is

        .. math:: \eta^a = -\left(O^* \circ \frac{\partial s}{\partial p}\right)^{-1}s

        where :math:`O^*` is the ownership matrix associated with specified firm IDs.

        Parameters
        ----------
        firms_index : `int, optional`
            Column index of the firm IDs in the `firm_ids` field of `product_data` in :class:`Problem`. If an
            `ownership` field was specified, the corresponding stack of ownership matrices will be used.
        costs : `array-like, optional`
            Marginal costs, :math:`c`, computed by :meth:`Results.compute_costs`. By default, marginal costs are
            computed.
        processes : `int, optional`
            Number of Python processes that will be used during computation.

        Returns
        -------
        `ndarray`
            Estimates of approximate Bertrand-Nash prices after any firm ID changes, :math:`p^a`.

        """
        output("Solving for approximate Bertrand-Nash prices ...")
        return self._combine_results(ResultsMarket.compute_approximate_prices, [firms_index], [costs], processes)

    def compute_prices(self, iteration=None, firms_index=1, prices=None, costs=None, processes=1):
        r"""Estimate Bertrand-Nash prices after firm ID changes, :math:`p^*`.

        Prices are computed in each market by iterating over the :math:`\zeta`-markup equation from
        :ref:`Morrow and Skerlos (2011) <ms11>`,

        .. math:: p^* \leftarrow c + \zeta^*(p^*),

        in which the markup term is

        .. math:: \zeta^*(p^*) = \Lambda^{-1}(p^*)[O^* \circ \Gamma(p^*)]'(p^* - c) - \Lambda^{-1}(p^*)

        where :math:`O^*` is the ownership matrix associated with specified firm IDs.

        Parameters
        ----------
        iteration : `Iteration, optional`
            :class:`Iteration` configuration for how to solve the fixed point problem in each market. By default,
            ``Iteration('simple', {'tol': 1e-12})`` is used.
        firms_index : `int, optional`
            Column index of the firm IDs in the `firm_ids` field of `product_data` in :class:`Problem`. If an
            `ownership` field was specified, the corresponding stack of ownership matrices will be used.
        prices : `array-like, optional`
            Prices at which the fixed point iteration routine will start. By default, unchanged prices, :math:`p`, are
            used as starting values. Other reasonable starting prices include :math:`p^a`, computed by
            :meth:`Results.compute_approximate_prices`.
        costs : `array-like`
            Marginal costs, :math:`c`, computed by :meth:`Results.compute_costs`. By default, marginal costs are
            computed.
        processes : `int, optional`
            Number of Python processes that will be used during computation.

        Returns
        -------
        `ndarray`
            Estimates of Bertrand-Nash prices after any firm ID changes, :math:`p^*`.

        """
        output("Solving for Bertrand-Nash prices ...")
        if iteration is None:
            iteration = Iteration('simple', {'tol': 1e-12})
        elif not isinstance(iteration, Iteration):
            raise ValueError("iteration must an Iteration instance.")
        return self._combine_results(ResultsMarket.compute_prices, [iteration, firms_index], [prices, costs], processes)

    def compute_shares(self, prices=None, processes=1):
        r"""Estimate shares evaluated at specified prices.

        Parameters
        ----------
        prices : `array-like`
            Prices at which to evaluate shares, such as Bertrand-Nash prices, :math:`p^*`, computed by
            :meth:`Results.compute_prices`, or approximate Bertrand-Nash prices, :math:`p^a`, computed by
            :meth:`Results.compute_approximate_prices`. By default, unchanged prices are used.
        processes : `int, optional`
            Number of Python processes that will be used during computation.

        Returns
        -------
        `ndarray`
            Estimates of shares evaluated at the specified prices.

        """
        output("Computing shares ...")
        return self._combine_results(ResultsMarket.compute_shares, [], [prices], processes)

    def compute_hhi(self, firms_index=0, shares=None, processes=1):
        r"""Estimate Herfindahl-Hirschman Indices, :math:`\text{HHI}`.

        The index in market :math:`t` is

        .. math:: \text{HHI} = 10,000 \times \sum_{f=1}^{F_t} \left(\sum_{j \in \mathscr{J}_{ft}} s_j\right)^2,

        in which :math:`\mathscr{J}_{ft}` is the set of products produced by firm :math:`f` in market :math:`t`.

        Parameters
        ----------
        firms_index : `int, optional`
            Column index of the firm IDs in the `firm_ids` field of `product_data` in :class:`Problem`. By default,
            unchanged firm IDs are used.
        shares : `array-like, optional`
            Shares, :math:`s`, such as those computed by :meth:`Results.compute_shares`. By default, unchanged shares
            are used.
        processes : `int, optional`
            Number of Python processes that will be used during computation.

        Returns
        -------
        `ndarray`
            Estimated Herfindahl-Hirschman Indices, :math:`\text{HHI}`, for all markets. Rows are in the same order as
            :attr:`Results.unique_market_ids`.

        """
        output("Computing HHI ...")
        return self._combine_results(ResultsMarket.compute_hhi, [firms_index], [shares], processes)

    def compute_markups(self, prices=None, costs=None, processes=1):
        r"""Estimate markups, :math:`\mathscr{M}`.

        The markup of product :math:`j` in market :math:`t` is

        .. math:: \mathscr{M}_{jt} = \frac{p_{jt} - c_{jt}}{p_{jt}}.

        Parameters
        ----------
        prices : `array-like, optional`
            Prices, :math:`p`, such as Bertrand-Nash prices, :math:`p^*`, computed by :meth:`Results.compute_prices`, or
            approximate Bertrand-Nash prices, :math:`p^a`, computed by :meth:`Results.compute_approximate_prices`. By
            default, unchanged prices are used.
        costs : `array-like`
            Marginal costs, :math:`c`, computed by :meth:`Results.compute_costs`. By default, marginal costs are
            computed.
        processes : `int, optional`
            Number of Python processes that will be used during computation.

        Returns
        -------
        `ndarray`
            Estimated markups, :math:`\mathscr{M}`.

        """
        output("Computing markups ...")
        return self._combine_results(ResultsMarket.compute_markups, [], [prices, costs], processes)

    def compute_profits(self, prices=None, shares=None, costs=None, processes=1):
        r"""Estimate population-normalized gross expected profits, :math:`\pi`.

        The profit of product :math:`j` in market :math:`t` is

        .. math:: \pi_{jt} = p_{jt} - c_{jt}s_{jt}.

        Parameters
        ----------
        prices : `array-like, optional`
            Prices, :math:`p`, such as Bertrand-Nash prices, :math:`p^*`, computed by :meth:`Results.compute_prices`, or
            approximate Bertrand-Nash prices, :math:`p^a`, computed by :meth:`Results.compute_approximate_prices`. By
            default, unchanged prices are used.
        shares : `array-like, optional`
            Shares, :math:`s`, such as those computed by :meth:`Results.compute_shares`. By default, unchanged shares
            are used.
        costs : `array-like`
            Marginal costs, :math:`c`, computed by :meth:`Results.compute_costs`. By default, marginal costs are
            computed.
        processes : `int, optional`
            Number of Python processes that will be used during computation.

        Returns
        -------
        `ndarray`
            Estimated population-normalized gross expected profits, :math:`\pi`.

        """
        output("Computing profits ...")
        return self._combine_results(ResultsMarket.compute_profits, [], [prices, shares, costs], processes)

    def compute_consumer_surpluses(self, prices=None, processes=1):
        r"""Estimate population-normalized consumer surpluses, :math:`\text{CS}`.

        Assuming away nonlinear income effects, the surplus in market :math:`t` is

        .. math:: \text{CS} = \sum_{i=1}^{I_t} w_i\text{CS}_i,

        in which the consumer surplus for individual :math:`i` is

        .. math:: \text{CS}_i = \frac{\log(1 + \sum_{j=1}^{J_t} \exp u_{jti})}{\alpha + \alpha_i}.

        .. warning::

           The consumer surpluses computed by this method are only correct when there are not nonlinear income effects.
           For example, computed consumer surpluses will be incorrect if a formulation contains ``log(prices)``.

        Parameters
        ----------
        prices : `array-like, optional`
            Prices at which utilities, :math:`u`, and price derivatives, :math:`\alpha` and :math:`\alpha_i`, will be
            evaluated, such as Bertrand-Nash prices, :math:`p^*`, computed by :meth:`Results.compute_prices`, or
            approximate Bertrand-Nash prices, :math:`p^a`, computed by :meth:`Results.compute_approximate_prices`. By
            default, unchanged prices are used.
        processes : `int, optional`
            Number of Python processes that will be used during computation.

        Returns
        -------
        `ndarray`
            Estimated population-normalized consumer surpluses, :math:`\text{CS}`, for all markets. Rows are in the same
            order as :attr:`Results.unique_market_ids`.

        """
        # todo
        output("Computing consumer surpluses with the equation that assumes away nonlinear income effects ...")
        return self._combine_results(ResultsMarket.compute_consumer_surplus, [], [prices], processes)


class ResultsMarket(Market):
    """Results for a single market of a solved BLP problem, which can be used to compute post-estimation outputs. Each
    method returns a matrix and a set of any errors that were encountered.
    """

    def compute_aggregate_elasticity(self, factor, name):
        """Estimate the aggregate elasticity of demand with respect to a variable."""
        scaled_variable = (1 + factor) * self.products[name]
        delta = self.update_delta_with_variable(name, scaled_variable)
        mu = self.update_mu_with_variable(name, scaled_variable)
        shares = self.compute_probabilities(delta, mu) @ self.agents.weights
        aggregate_elasticities = (shares - self.products.shares).sum() / factor
        return aggregate_elasticities, set()

    def compute_elasticities(self, name):
        """Estimate a matrix of elasticities of demand with respect to a variable."""
        derivatives = self.compute_utility_derivatives(name)
        jacobian = self.compute_shares_by_variable_jacobian(derivatives)
        elasticities = jacobian * self.products[name].T / self.products.shares
        return elasticities, set()

    def compute_diversion_ratios(self, name):
        """Estimate a matrix of diversion ratios with respect to a variable."""
        derivatives = self.compute_utility_derivatives(name)
        jacobian = self.compute_shares_by_variable_jacobian(derivatives)

        # replace the diagonal with derivatives with respect to the outside option
        jacobian_diagonal = np.c_[jacobian.diagonal()]
        jacobian[np.diag_indices_from(jacobian)] = -jacobian.sum(axis=1)

        # compute the ratios
        ratios = -jacobian / np.tile(jacobian_diagonal, self.J)
        return ratios, set()

    def compute_long_run_diversion_ratios(self):
        """Estimate a matrix of long-run diversion ratios."""

        # compute share differences when products are excluded and store outside share differences on the diagonal
        changes = np.zeros((self.J, self.J), options.dtype)
        for j in range(self.J):
            shares_without_j = self.compute_probabilities(eliminate_product=j) @ self.agents.weights
            changes[j] = (shares_without_j - self.products.shares).flat
            changes[j, j] = -changes[j].sum()

        # compute the ratios
        ratios = changes / np.tile(self.products.shares, self.J)
        return ratios, set()

    def extract_diagonal(self, matrix):
        """Extract the diagonal from a matrix."""
        diagonal = matrix[:, :self.J].diagonal()
        return diagonal, set()

    def extract_diagonal_mean(self, matrix):
        """Extract the mean of the diagonal from a matrix."""
        diagonal_mean = matrix[:, :self.J].diagonal().mean()
        return diagonal_mean, set()

    def compute_costs(self):
        """Estimate marginal costs."""
        errors = set()
        try:
            costs = self.products.prices - self.compute_eta()
        except scipy.linalg.LinAlgError:
            errors.add(exceptions.CostsSingularityError)
            costs = np.full((self.J, 1), np.nan, options.dtype)
        return costs, errors

    def compute_approximate_prices(self, firms_index=0, costs=None):
        """Estimate approximate Bertrand-Nash prices under the assumption that shares and their price derivatives are
        unaffected by firm ID changes. By default, use unchanged firm IDs and compute marginal costs.
        """
        errors = set()
        if costs is None:
            costs, errors = self.compute_costs()
        ownership_matrix = self.get_ownership_matrix(firms_index)
        try:
            prices = costs + self.compute_eta(ownership_matrix)
        except scipy.linalg.LinAlgError:
            errors.add(exceptions.CostsSingularityError)
            prices = np.full((self.J, 1), np.nan, options.dtype)
        return prices, errors

    def compute_prices(self, iteration, firms_index=0, prices=None, costs=None):
        """Estimate Bertrand-Nash prices. By default, use unchanged firm IDs, use unchanged prices as starting values,
        and compute marginal costs.
        """
        errors = set()

        # configure NumPy to identify floating point errors
        with np.errstate(divide='call', over='call', under='ignore', invalid='call'):
            np.seterrcall(lambda *_: errors.add(exceptions.ChangedPricesFloatingPointError))
            prices, converged = self.compute_bertrand_nash_prices(iteration, firms_index, prices, costs)[:2]

        # determine whether the fixed point converged
        if not converged:
            errors.add(exceptions.ChangedPricesConvergenceError)
        return prices, errors

    def compute_shares(self, prices=None):
        """Estimate shares evaluated at specified prices. By default, use unchanged prices."""
        if prices is None:
            prices = self.products.prices
        delta = self.update_delta_with_variable('prices', prices)
        mu = self.update_mu_with_variable('prices', prices)
        shares = self.compute_probabilities(delta, mu) @ self.agents.weights
        return shares, set()

    def compute_hhi(self, firms_index=0, shares=None):
        """Estimate HHI. By default, use unchanged firm IDs and shares."""
        if shares is None:
            shares = self.products.shares
        firm_ids = self.products.firm_ids[:, [firms_index]]
        hhi = 1e4 * sum((shares[firm_ids == f].sum() / shares.sum()) ** 2 for f in np.unique(firm_ids))
        return hhi, set()

    def compute_markups(self, prices=None, costs=None):
        """Estimate markups. By default, use unchanged prices and compute marginal costs."""
        errors = set()
        if prices is None:
            prices = self.products.prices
        if costs is None:
            costs, errors = self.compute_costs()
        markups = (prices - costs) / prices
        return markups, errors

    def compute_profits(self, prices=None, shares=None, costs=None):
        """Estimate population-normalized gross expected profits. By default, use unchanged prices, use unchanged
        shares, and compute marginal costs.
        """
        errors = set()
        if prices is None:
            prices = self.products.prices
        if shares is None:
            shares = self.products.shares
        if costs is None:
            costs, errors = self.compute_costs()
        profits = (prices - costs) * shares
        return profits, errors

    def compute_consumer_surplus(self, prices=None):
        """Estimate population-normalized consumer surplus. By default, use unchanged prices."""
        if prices is None:
            delta = self.delta
            mu = self.mu
        else:
            delta = self.update_delta_with_variable('prices', prices)
            mu = self.update_mu_with_variable('prices', prices)
        if self.K2 == 0:
            mu = 0

        # compute the exponentiated utilities that will be summed in the expression for consume surplus
        exp_utilities = np.exp(delta + mu)
        if self.G > 0:
            exp_utilities = self.groups.sum(exp_utilities ** (1 / (1 - self.rho))) ** (1 - self.group_rho)

        # compute the derivatives of utility with respect to prices, which are assumed to be constant across products
        alpha = -self.compute_utility_derivatives('prices')[0]

        # compute consumer surplus
        consumer_surplus = (np.log1p(exp_utilities.sum(axis=0)) / alpha) @ self.agents.weights
        return consumer_surplus, set()<|MERGE_RESOLUTION|>--- conflicted
+++ resolved
@@ -337,11 +337,7 @@
 
         # define a function that builds a market along with arguments used to compute results
         def market_factory(s):
-<<<<<<< HEAD
-            market_s = ResultsMarket(self.problem, s, self.sigma, self.pi, self.beta, self.true_delta)
-=======
-            market_s = ResultsMarket(self.problem, s, self.sigma, self.pi, self.rho, self.beta, self.delta)
->>>>>>> 74389758
+            market_s = ResultsMarket(self.problem, s, self.sigma, self.pi, self.rho, self.beta, self.true_delta)
             args_s = [None if a is None else a[self.problem.products.market_ids.flat == s] for a in market_args]
             return [market_s] + list(fixed_args) + args_s
 
